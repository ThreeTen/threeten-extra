--- conflicted
+++ resolved
@@ -112,47 +112,6 @@
     @DataProvider(name = "samples")
     Object[][] data_samples() {
         return new Object[][] {
-<<<<<<< HEAD
-                { InternationalFixedDate.of (1, 13, 29), LocalDate.of (1, 12, 31) },
-                { InternationalFixedDate.of (1, 1, 1), LocalDate.of (1, 1, 1) },
-                { InternationalFixedDate.of (1, 1, 2), LocalDate.of (1, 1, 2) },
-
-                { InternationalFixedDate.of (1, 1, 27), LocalDate.of (1, 1, 27) },
-                { InternationalFixedDate.of (1, 1, 28), LocalDate.of (1, 1, 28) },
-                { InternationalFixedDate.of (1, 2, 1), LocalDate.of (1, 1, 29) },
-                { InternationalFixedDate.of (1, 2, 2), LocalDate.of (1, 1, 30) },
-
-                { InternationalFixedDate.of (6, 12, 27), LocalDate.of (6, 12, 1) },
-                { InternationalFixedDate.of (6, 12, 28), LocalDate.of (6, 12, 2) },
-                { InternationalFixedDate.of (6, 13, 1), LocalDate.of (6, 12, 3) },
-                { InternationalFixedDate.of (6, 13, 2), LocalDate.of (6, 12, 4) },
-                { InternationalFixedDate.of (6, 13, 3), LocalDate.of (6, 12, 5) },
-                { InternationalFixedDate.of (6, 13, 27), LocalDate.of (6, 12, 29) },
-                { InternationalFixedDate.of (6, 13, 28), LocalDate.of (6, 12, 30) },
-                { InternationalFixedDate.of (6, 13, 29), LocalDate.of (6, 12, 31) },
-                { InternationalFixedDate.of (7, 1, 1), LocalDate.of (7, 1, 1) },
-
-                { InternationalFixedDate.of (399, 13, 1), LocalDate.of (399, 12, 3) },
-                { InternationalFixedDate.of (399, 13, 2), LocalDate.of (399, 12, 4) },
-                { InternationalFixedDate.of (399, 13, 3), LocalDate.of (399, 12, 5) },
-                { InternationalFixedDate.of (399, 13, 4), LocalDate.of (399, 12, 6) },
-                { InternationalFixedDate.of (399, 13, 5), LocalDate.of (399, 12, 7) },
-                { InternationalFixedDate.of (400, 13, 27), LocalDate.of (400, 12, 29) },
-                { InternationalFixedDate.of (400, 13, 28), LocalDate.of (400, 12, 30) },
-                { InternationalFixedDate.of (400, 13, 29), LocalDate.of (400, 12, 31) },
-                { InternationalFixedDate.of (401, 1, 1), LocalDate.of (401, 1, 1) },
-                { InternationalFixedDate.of (401, 1, 2), LocalDate.of (401, 1, 2) },
-
-                { InternationalFixedDate.of (1, 13, 28), LocalDate.of (1, 12, 30) },
-                { InternationalFixedDate.of (1, 13, 27), LocalDate.of (1, 12, 29) },
-
-                { InternationalFixedDate.of (1582, 9, 28), LocalDate.of (1582, 9, 9) },
-                { InternationalFixedDate.of (1582, 10, 1), LocalDate.of (1582, 9, 10) },
-                { InternationalFixedDate.of (1945, 10, 27), LocalDate.of (1945, 10, 6) },
-
-                { InternationalFixedDate.of (2012, 6, 15), LocalDate.of (2012, 6, 4) },
-                { InternationalFixedDate.of (2012, 6, 16), LocalDate.of (2012, 6, 5) },
-=======
             {InternationalFixedDate.of(1, 1, 1), LocalDate.of(1, 1, 1)},
             {InternationalFixedDate.of(1, 1, 2), LocalDate.of(1, 1, 2)},
 
@@ -198,7 +157,6 @@
 
             {InternationalFixedDate.of(2012, 6, 15), LocalDate.of(2012, 6, 3)},
             {InternationalFixedDate.of(2012, 6, 16), LocalDate.of(2012, 6, 4)},
->>>>>>> fbeb074e
         };
     }
 
@@ -264,27 +222,7 @@
         assertEquals(LocalDate.from(fixed.minus(-60, DAYS)), iso.minusDays(-60));
     }
 
-<<<<<<< HEAD
-    @Test (dataProvider = "samples")
-    public void test_plusDays (final InternationalFixedDate date, final LocalDate iso) {
-        assertEquals (LocalDate.from (date.plus (0, ChronoUnit.DAYS)), iso);
-        assertEquals (LocalDate.from (date.plus (1, ChronoUnit.DAYS)), iso.plusDays (1));
-        assertEquals (LocalDate.from (date.plus (35, ChronoUnit.DAYS)), iso.plusDays (35));
-    }
-
-    @Test (dataProvider = "samples")
-    public void test_minusDays (final InternationalFixedDate date, final LocalDate iso) {
-        assertEquals (LocalDate.from (date.minus (0, ChronoUnit.DAYS)), iso);
-        assertEquals (LocalDate.from (date.minus (-1, ChronoUnit.DAYS)), iso.minusDays (-1));
-        assertEquals (LocalDate.from (date.minus (-60, ChronoUnit.DAYS)), iso.minusDays (-60));
-    }
-
-    @Test (dataProvider = "samples")
-    public void test_until_DAYS (final InternationalFixedDate date, final LocalDate iso) {
-        assertEquals (date.until (iso.plusDays (0), ChronoUnit.DAYS), 0);
-        assertEquals (date.until (iso.plusDays (1), ChronoUnit.DAYS), 1);
-        assertEquals (date.until (iso.plusDays (35), ChronoUnit.DAYS), 35);
-=======
+
     @Test(dataProvider = "samples")
     public void test_until_DAYS(InternationalFixedDate fixed, LocalDate iso) {
         assertEquals(fixed.until(iso.plusDays(0), DAYS), 0);
@@ -340,61 +278,16 @@
     @Test(dataProvider = "badDates", expectedExceptions = DateTimeException.class)
     public void test_badDates(int year, int month, int dom) {
         InternationalFixedDate.of(year, month, dom);
->>>>>>> fbeb074e
     }
 
     @DataProvider(name = "badLeapDates")
     Object[][] data_badLeapDates() {
         return new Object[][] {
-<<<<<<< HEAD
-                {    0, 1, 1 },
-                { 1900, 0, 0 },
-                { 1900, -1, 1 },
-                { 1900, 0, 1 },
-                { 1900, 15, 1 },
-                { 1900, 16, 1 },
-
-                { 1900, 1, -1 },
-                { 1900, 1, 0 },
-                { 1900, 1, 29 },
-
-                { 1900, 13, -1 },
-                { 1900, 13, 0 },
-                { 1900, 13, 88 },
-                { 1900, 14, -1 },
-                { 1900, 14, 0 },
-                { 1900, 14, 29 },
-                { 1900, 14, 30 },
-
-                { 1898, 13, -1 },
-                { 1898, 13, 0 },
-                { 1898, 14, 29 },
-                { 1898, 14, 30 },
-                { 1898, 14, 1 },
-                { 1898, 14, 2 },
-
-                { 1900, 14, -1 },
-                { 1900, 14, 0 },
-                { 1900, 14, 29 },
-
-                { 1900, 2, 29 },
-                { 1900, 3, 29 },
-                { 1900, 4, 29 },
-                { 1900, 5, 29 },
-                { 1900, 6, 29 },
-                { 1900, 7, 29 },
-                { 1900, 8, 29 },
-                { 1900, 9, 29 },
-                { 1900, 10, 29 },
-                { 1900, 11, 29 },
-                { 1900, 12, 29 },
-=======
             {1},
             {100},
             {200},
             {300},
             {1900}
->>>>>>> fbeb074e
         };
     }
 
@@ -417,38 +310,14 @@
             return ((year & 3) == 0) && ((year % 100) != 0 || (year % 400) == 0);
         };
 
-<<<<<<< HEAD
-        for (int year = 1; year < 1001; year++) {
-            InternationalFixedDate base = InternationalFixedDate.of (year, 1, 1);
-            assertEquals (base.isLeapYear (), isLeapYear.test (year), "Year " + year + " is failing");
-            assertEquals (InternationalFixedChronology.INSTANCE.isLeapYear (year), isLeapYear.test (year), "Year " + year + " is failing");
-=======
         for (int year = 1; year < 500; year++) {
             InternationalFixedDate base = InternationalFixedDate.of(year, 1, 1);
             assertEquals(base.isLeapYear(), isLeapYear.test(year), "Year " + year + " is failing");
             assertEquals(InternationalFixedChronology.INSTANCE.isLeapYear(year), isLeapYear.test(year), "Year " + year + " is failing leap-year test");
->>>>>>> fbeb074e
         }
     }
 
     @Test
-<<<<<<< HEAD
-    public void test_isLeapYear_specific () {
-        assertEquals (InternationalFixedChronology.INSTANCE.isLeapYear (400), true);
-        assertEquals (InternationalFixedChronology.INSTANCE.isLeapYear (100), false);
-        assertEquals (InternationalFixedChronology.INSTANCE.isLeapYear (99), false);
-        assertEquals (InternationalFixedChronology.INSTANCE.isLeapYear (7), false);
-        assertEquals (InternationalFixedChronology.INSTANCE.isLeapYear (6), false);
-        assertEquals (InternationalFixedChronology.INSTANCE.isLeapYear (5), false);
-        assertEquals (InternationalFixedChronology.INSTANCE.isLeapYear (4), true);
-        assertEquals (InternationalFixedChronology.INSTANCE.isLeapYear (3), false);
-        assertEquals (InternationalFixedChronology.INSTANCE.isLeapYear (2), false);
-        assertEquals (InternationalFixedChronology.INSTANCE.isLeapYear (1), false);
-    }
-
-    @DataProvider (name = "lengthOfMonth")
-    Object[][] data_lengthOfMonth () {
-=======
     public void test_isLeapYear_specific() {
         assertTrue(InternationalFixedChronology.INSTANCE.isLeapYear(400));
         assertFalse(InternationalFixedChronology.INSTANCE.isLeapYear(100));
@@ -463,7 +332,6 @@
     //-----------------------------------------------------------------------
     @DataProvider(name = "lengthOfMonth")
     Object[][] data_lengthOfMonth() {
->>>>>>> fbeb074e
         return new Object[][] {
             {1900, 1, 28},
             {1900, 2, 28},
@@ -500,17 +368,10 @@
     // era, prolepticYear and dateYearDay
     //-----------------------------------------------------------------------
     @Test
-<<<<<<< HEAD
-    public void test_era_loop () {
-        for (int year = 1; year < 401; year++) {
-            InternationalFixedDate base = InternationalFixedChronology.INSTANCE.date (year, 1, 1);
-            assertEquals (year, base.get (ChronoField.YEAR));
-=======
     public void test_era_loop() {
         for (int year = 1; year < 200; year++) {
             InternationalFixedDate base = InternationalFixedChronology.INSTANCE.date(year, 1, 1);
             assertEquals(year, base.get(YEAR));
->>>>>>> fbeb074e
             InternationalFixedEra era = InternationalFixedEra.CE;
             assertEquals(era, base.getEra());
             assertEquals(year, base.get(YEAR_OF_ERA));
@@ -520,17 +381,10 @@
     }
 
     @Test
-<<<<<<< HEAD
-    public void test_era_yearDay_loop () {
-        for (int year = 1; year < 401; year++) {
-            InternationalFixedDate base = InternationalFixedChronology.INSTANCE.dateYearDay (year, 1);
-            assertEquals (year, base.get (ChronoField.YEAR));
-=======
     public void test_era_yearDay_loop() {
         for (int year = 1; year < 200; year++) {
             InternationalFixedDate base = InternationalFixedChronology.INSTANCE.dateYearDay(year, 1);
             assertEquals(year, base.get(YEAR));
->>>>>>> fbeb074e
             InternationalFixedEra era = InternationalFixedEra.CE;
             assertEquals(era, base.getEra());
             assertEquals(year, base.get(YEAR_OF_ERA));
@@ -665,21 +519,6 @@
     @DataProvider(name = "getLong")
     Object[][] data_getLong() {
         return new Object[][] {
-<<<<<<< HEAD
-                { 2014, 5, 26, ChronoField.DAY_OF_WEEK, 7 },
-                { 2014, 5, 26, ChronoField.DAY_OF_MONTH, 26 },
-                { 2014, 5, 26, ChronoField.DAY_OF_YEAR, 28 + 28 + 28 + 28 + 26 },
-                { 2014, 5, 26, ChronoField.ALIGNED_DAY_OF_WEEK_IN_MONTH, 5 },
-                { 2014, 5, 26, ChronoField.ALIGNED_WEEK_OF_MONTH, 4 },
-                { 2014, 5, 26, ChronoField.ALIGNED_DAY_OF_WEEK_IN_YEAR, 5 },
-                { 2014, 5, 26, ChronoField.ALIGNED_WEEK_OF_YEAR, 20 },
-                { 2014, 5, 26, ChronoField.MONTH_OF_YEAR, 5 },
-                { 2014, 5, 26, ChronoField.PROLEPTIC_MONTH, 2014 * 13 + 5 - 1 },
-                { 2014, 5, 26, ChronoField.YEAR, 2014 },
-                { 2014, 5, 26, ChronoField.ERA, 1 },
-                {    1, 6,  8, ChronoField.ERA, 1 },
-                { 2014, 5, 26, WeekFields.ISO.dayOfWeek (), 7 },
-=======
             {2014, 5, 26, DAY_OF_WEEK, 5},
             {2014, 5, 26, DAY_OF_MONTH, 26},
             {2014, 5, 26, DAY_OF_YEAR, 28 + 28 + 28 + 28 + 26},
@@ -722,7 +561,6 @@
             {2012, -1, -1, ALIGNED_WEEK_OF_YEAR, 0},
             {2012, -1, -1, MONTH_OF_YEAR, -1},
             {2012, -1, -1, PROLEPTIC_MONTH, 2012 * 13 + 7 - 1},
->>>>>>> fbeb074e
         };
     }
 
