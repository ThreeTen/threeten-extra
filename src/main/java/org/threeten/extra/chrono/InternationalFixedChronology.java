/*
 * Copyright (c) 2007-present, Stephen Colebourne & Michael Nascimento Santos
 *
 * All rights reserved.
 *
 * Redistribution and use in source and binary forms, with or without
 * modification, are permitted provided that the following conditions are met:
 *
 *  * Redistributions of source code must retain the above copyright notice,
 *    this list of conditions and the following disclaimer.
 *
 *  * Redistributions in binary form must reproduce the above copyright notice,
 *    this list of conditions and the following disclaimer in the documentation
 *    and/or other materials provided with the distribution.
 *
 *  * Neither the name of JSR-310 nor the names of its contributors
 *    may be used to endorse or promote products derived from this software
 *    without specific prior written permission.
 *
 * THIS SOFTWARE IS PROVIDED BY THE COPYRIGHT HOLDERS AND CONTRIBUTORS
 * "AS IS" AND ANY EXPRESS OR IMPLIED WARRANTIES, INCLUDING, BUT NOT
 * LIMITED TO, THE IMPLIED WARRANTIES OF MERCHANTABILITY AND FITNESS FOR
 * A PARTICULAR PURPOSE ARE DISCLAIMED. IN NO EVENT SHALL THE COPYRIGHT OWNER OR
 * CONTRIBUTORS BE LIABLE FOR ANY DIRECT, INDIRECT, INCIDENTAL, SPECIAL,
 * EXEMPLARY, OR CONSEQUENTIAL DAMAGES (INCLUDING, BUT NOT LIMITED TO,
 * PROCUREMENT OF SUBSTITUTE GOODS OR SERVICES; LOSS OF USE, DATA, OR
 * PROFITS; OR BUSINESS INTERRUPTION) HOWEVER CAUSED AND ON ANY THEORY OF
 * LIABILITY, WHETHER IN CONTRACT, STRICT LIABILITY, OR TORT (INCLUDING
 * NEGLIGENCE OR OTHERWISE) ARISING IN ANY WAY OUT OF THE USE OF THIS
 * SOFTWARE, EVEN IF ADVISED OF THE POSSIBILITY OF SUCH DAMAGE.
 */

package org.threeten.extra.chrono;

import java.io.Serializable;

import java.time.Clock;
import java.time.DateTimeException;
import java.time.ZoneId;

import java.time.chrono.AbstractChronology;
import java.time.chrono.Era;

import java.time.temporal.ChronoField;
import java.time.temporal.TemporalAccessor;
import java.time.temporal.ValueRange;

import java.util.Arrays;
import java.util.List;

/**
 * The International Fixed calendar system.
 * <p>
 * This chronology defines the rules of the International Fixed calendar system.
 * It shares the leap year rule with the Gregorian calendar.
 * Dates are aligned such that {@code 0001-01-01 (International Fixed)} is {@code 0001-01-01 (ISO)}.
 * <p>
 * This class is proleptic.  It implements only years greater or equal to 1.
 * <p>
 * This class implements a calendar where January 1st is the start of the year.
 * <p>
 * The fields are defined as follows:
 * <ul>
 * <li>era - There is only one era, the current 'Common Era' (CE).
 * <li>year-of-era - The year-of-era for the current era increases uniformly from the epoch at year 1.
 * <li>proleptic-year - The proleptic year is the same as the year-of-era for the current era.
 * <li>month-of-year - There are 13 months in an International Fixed year, numbered from 1 to 13.
 * <li>day-of-month - There are 28 days in an International Fixed month, numbered from 1 to 28.
 * <li>day-of-year - There are 365 days in a standard International Fixed year and 366 days in a leap year.
 *  The days are numbered accordingly.
 * <li>leap-year - Leap years occur every 4 years, but skips 3 out of four centuries, i.e. when the century is not divisible by 400.
 *  This is the same rule in use for the Gregorian calendar.
 * <li>Week day - every month starts on a Sunday.  Leap-day and year-day are neither part of a week, nor of any month.
 * </ul>
 *
 * <h3>Implementation Requirements</h3>
 * This class is immutable and thread-safe.
 */
public final class InternationalFixedChronology extends AbstractChronology implements Serializable {
    /**
     * Singleton instance for the International fixed chronology.
     */
    public static final InternationalFixedChronology INSTANCE = new InternationalFixedChronology();
    /**
     * Serialization version UID.
     */
<<<<<<< HEAD
    private static final long serialVersionUID = -199871091397669007L;

=======
    private static final long serialVersionUID = -8252657100538813526L;
>>>>>>> fbeb074e
    /**
     * Standard 7-day week.
     */
    static final int DAYS_IN_WEEK = 7;
    /**
     * In all months, there are 4 complete weeks.
     */
    static final int WEEKS_IN_MONTH = 4;
    /**
     * There are 13 months in a year.
     */
    static final int MONTHS_IN_YEAR = 13;
    /**
     * There are 4 weeks of 7 days, or 28 total days in a month.
     */
    static final int DAYS_IN_MONTH = WEEKS_IN_MONTH * DAYS_IN_WEEK;
    /**
     * Range of aligned day-of-week.
     */
    static final ValueRange ALIGNED_DAY_OF_WEEK_RANGE = ValueRange.of(0, DAYS_IN_WEEK);
    /**
     * Range of day-of-week.
     */
    static final ValueRange DAY_OF_WEEK_RANGE = ValueRange.of(0, 1, 0, DAYS_IN_WEEK);
    /**
     * There are 13 months of 28 days, or 365 days in a (non-leap) year.
     */
    static final int DAYS_IN_YEAR = MONTHS_IN_YEAR * DAYS_IN_MONTH + 1;
    /**
     * There are 52 weeks in a year.
     */
    static final int WEEKS_IN_YEAR = DAYS_IN_YEAR / DAYS_IN_WEEK;
    /**
     * The number of days in a 400 year cycle.
     */
    static final int DAYS_PER_CYCLE = 146097;
    /**
     * The number of days from year zero to year 1970, still the era only allows year 1 and higher.
     * There are five 400 year cycles from year zero to 2000.
     * There are 7 leap years from 1970 to 2000.
     */
    static final long DAYS_0000_TO_1970 = (DAYS_PER_CYCLE * 5L) - (30L * 365L + 7L);
    /**
     * Range of year.
     */
<<<<<<< HEAD
    private static final ValueRange YEAR_RANGE = ValueRange.of (1, 999_999);

=======
    static final ValueRange YEAR_RANGE = ValueRange.of(1, 1_000_000L);
    /**
     * Epoch day range.
     */
    static final ValueRange EPOCH_DAY_RANGE = ValueRange.of(-DAYS_0000_TO_1970, 1_000_000L * DAYS_IN_YEAR + getLeapYearsBefore(1_000_000L) - DAYS_0000_TO_1970);
>>>>>>> fbeb074e
    /**
     * Range of proleptic month.
     */
    private static final ValueRange PROLEPTIC_MONTH_RANGE = ValueRange.of(13, 1_000_000 * 13L - 1);
    /**
     * Range of day of month.
     */
    static final ValueRange DAY_OF_MONTH_RANGE = ValueRange.of(-1, 0, -1, DAYS_IN_MONTH);
    /**
     * Range of week of year.
     */
    static final ValueRange WEEK_OF_YEAR_RANGE = ValueRange.of(0, WEEKS_IN_YEAR);
    /**
     * Range of aligned week of month, the weeks are always perfectly aligned.
     */
    static final ValueRange WEEK_OF_MONTH_RANGE = ValueRange.of(0, 1, 0, WEEKS_IN_MONTH);
    /**
     * Range of day of year.
     */
    static final ValueRange DAY_OF_YEAR_NORMAL_RANGE = ValueRange.of(1, DAYS_IN_YEAR);
    /**
     * Range of day of leap year.
     */
    static final ValueRange DAY_OF_YEAR_LEAP_RANGE = ValueRange.of(1, DAYS_IN_YEAR + 1);
    /**
     * Range of day of year, inclusive
     */
    static final ValueRange DAY_OF_YEAR_RANGE = ValueRange.of(1, DAYS_IN_YEAR, DAYS_IN_YEAR + 1);
    /**
     * Range of month of year.
     */
    static final ValueRange MONTH_OF_YEAR_RANGE = ValueRange.of(-1, 0, MONTHS_IN_YEAR, MONTHS_IN_YEAR);
    /**
     * Range of eras.
     */
    static final ValueRange ERA_RANGE = ValueRange.of(1, 1);
    /**
     * Empty range: [0, 0].
     */
    static final ValueRange EMPTY_RANGE = ValueRange.of(0, 0);

    /**
     * Public constructor, in order to satisfy the {@code ServiceLoader}.
     * @deprecated  Use the singleton {@link #INSTANCE} instead.
     */
    @Deprecated
    public InternationalFixedChronology() {
    }

    /**
     * Resolve singleton.
     *
     * @return the singleton instance, not null
     */
    @SuppressWarnings("static-method")
    private Object readResolve() {
        return INSTANCE;
    }

    //-----------------------------------------------------------------------
    /**
     * Gets the ID of the chronology - 'Ifc'.
     * <p>
     * The ID uniquely identifies the {@code Chronology}.
     * It can be used to lookup the {@code Chronology} using {@link #of(String)}.
     *
     * @return the chronology ID - 'Ifc'
     * @see #getCalendarType()
     */
    @Override
    public String getId() {
        return "Ifc";
    }

    /**
     * Gets the calendar type of the underlying calendar system - 'ifc'.
     * <p>
     * The <em>Unicode Locale Data Markup Language (LDML)</em> specification
     * does not define an identifier for the International Fixed calendar, but were it to
     * do so, 'ifc' is highly likely to be chosen.
     *
     * @return the calendar system type - 'ifc'
     * @see #getId()
     */
    @Override
    public String getCalendarType() {
        return "ifc";
    }

<<<<<<< HEAD
    /**
     * Checks if the specified year is a leap year.
     * <p>
     * A leap-year is a year of a longer length than normal.
     * The exact meaning is determined by the chronology according to the following constraints.
     * <ul>
     * <li>a leap-year must imply a year-length longer than a non leap-year.
     * <li>a chronology that does not support the concept of a year must return false.
     * </ul>
     *
     * @param year the proleptic-year to check, not validated for range
     * @return true if the year is a leap year
     */
    @Override
    public boolean isLeapYear (final long year) {
        return ((year & 3) == 0) && ((year % 100) != 0 || (year % 400) == 0);
    }

    /**
     * Calculates the proleptic-year given the era and year-of-era.
     * <p>
     * The International Fixed calendar only knows common era years, thus negative years are invalid.
     * <p>
     * If the chronology makes active use of eras, such as {@code JapaneseChronology}
     * then the year-of-era will be validated against the era.
     * For other chronologies, validation is optional.
     *
     * @param era       the era of the correct type for the chronology, not null
     * @param yearOfEra the chronology year-of-era
     * @return the proleptic-year
     * @throws DateTimeException  if unable to convert to a proleptic-year,
     *                            such as if the year is invalid for the era
     * @throws ClassCastException if the {@code era} is not of the correct type for the chronology
     */
    @Override
    public int prolepticYear (final Era era, final int yearOfEra) {
        if (!(era instanceof InternationalFixedEra)) {
            throw new ClassCastException ("Era must be InternationalFixedEra");
        }

        if (1 > yearOfEra) {
            throw new DateTimeException ("Year of era MUST not be negative!");
        }

        return yearOfEra;
    }

    /**
     * Gets the range of valid values for the specified field.
     * <p>
     * All fields can be expressed as a {@code long} integer.
     * This method returns an object that describes the valid range for that value.
     * <p>
     * Note that the result only describes the minimum and maximum valid values
     * and it is important not to read too much into them. For example, there
     * could be values within the range that are invalid for the field.
     * <p>
     * This method will return a result whether or not the chronology supports the field.
     *
     * @param field the field to get the range for, not null
     * @return the range of valid values for the field, not null
     * @throws DateTimeException if the range for the field cannot be obtained
     */
    @Override
    public ValueRange range (final ChronoField field) {
        switch (field) {
            case PROLEPTIC_MONTH:
                return PROLEPTIC_MONTH_RANGE;
            case YEAR_OF_ERA:
                return YEAR_RANGE;
            case YEAR:
                return YEAR_RANGE;
            case DAY_OF_MONTH:
                return DAY_OF_MONTH_RANGE;
            case DAY_OF_YEAR:
                return DAY_OF_YEAR_RANGE;
            case MONTH_OF_YEAR:
                return MONTH_OF_YEAR_RANGE;
            default:
                return field.range ();
        }
    }

    /**
     * Resolve singleton.
     *
     * @return the singleton instance, not null
     */
    @SuppressWarnings ("static-method")
    private Object readResolve () {
        return INSTANCE;
    }

=======
>>>>>>> fbeb074e
    //-----------------------------------------------------------------------
    /**
     * Obtains a local date in International Fixed calendar system from the
     * era, year-of-era, month-of-year and day-of-month fields.
     *
     * @param era        the International Fixed era, not null
     * @param yearOfEra  the year-of-era
     * @param month      the month-of-year
     * @param dayOfMonth the day-of-month
     * @return the International Fixed local date, not null
     * @throws DateTimeException if unable to create the date
     * @throws ClassCastException if the {@code era} is not a {@code InternationalFixedEra}
     */
    @Override
    public InternationalFixedDate date(final Era era, final int yearOfEra, final int month, final int dayOfMonth) {
        return date(prolepticYear(era, yearOfEra), month, dayOfMonth);
    }

    /**
     * Obtains a local date in International Fixed calendar system from the
     * proleptic-year, month-of-year and day-of-month fields.
     *
     * @param prolepticYear the proleptic-year
     * @param month         the month-of-year
     * @param dayOfMonth    the day-of-month
     * @return the International Fixed local date, not null
     * @throws DateTimeException if unable to create the date
     */
    @Override
    public InternationalFixedDate date(final int prolepticYear, final int month, final int dayOfMonth) {
        return InternationalFixedDate.of(prolepticYear, month, dayOfMonth);
    }

    /**
     * Obtains a local date in International Fixed calendar system from the
     * era, year-of-era and day-of-year fields.
     *
     * @param era       the International Fixed era, not null
     * @param yearOfEra the year-of-era
     * @param dayOfYear the day-of-year
     * @return the International Fixed local date, not null
     * @throws DateTimeException if unable to create the date
     * @throws ClassCastException if the {@code era} is not a {@code InternationalFixedEra}
     */
    @Override
    public InternationalFixedDate dateYearDay(final Era era, final int yearOfEra, final int dayOfYear) {
        return dateYearDay(prolepticYear(era, yearOfEra), dayOfYear);
    }

    /**
     * Obtains a local date in International Fixed calendar system from the
     * proleptic-year and day-of-year fields.
     *
     * @param prolepticYear the proleptic-year
     * @param dayOfYear     the day-of-year
     * @return the International Fixed local date, not null
     * @throws DateTimeException if unable to create the date
     */
    @Override
    public InternationalFixedDate dateYearDay(final int prolepticYear, final int dayOfYear) {
        return InternationalFixedDate.ofYearDay(prolepticYear, dayOfYear);
    }

    /**
     * Obtains a local date in the International Fixed calendar system from the epoch-day.
     *
     * @param epochDay the epoch day
     * @return the International Fixed local date, not null
     * @throws DateTimeException if unable to create the date
     */
    @Override  // override with covariant return type
    public InternationalFixedDate dateEpochDay(final long epochDay) {
        return InternationalFixedDate.ofEpochDay(epochDay);
    }

    //-------------------------------------------------------------------------

    /**
     * Obtains the current International Fixed local date from the system clock in the default time-zone.
     * <p>
     * This will query the {@link Clock#systemDefaultZone() system clock} in the default
     * time-zone to obtain the current date.
     * <p>
     * Using this method will prevent the ability to use an alternate clock for testing
     * because the clock is hard-coded.
     *
     * @return the current International Fixed local date using the system clock and default time-zone, not null
     * @throws DateTimeException if unable to create the date
     */
    @Override  // override with covariant return type
    public InternationalFixedDate dateNow() {
        return InternationalFixedDate.now();
    }

    /**
     * Obtains the current International Fixed local date from the system clock in the specified time-zone.
     * <p>
     * This will query the {@link Clock#system(ZoneId) system clock} to obtain the current date.
     * Specifying the time-zone avoids dependence on the default time-zone.
     * <p>
     * Using this method will prevent the ability to use an alternate clock for testing
     * because the clock is hard-coded.
     *
     * @param zone the zone ID to use, not null
     * @return the current International Fixed local date using the system clock, not null
     * @throws DateTimeException if unable to create the date
     */
    @Override  // override with covariant return type
    public InternationalFixedDate dateNow(final ZoneId zone) {
        return InternationalFixedDate.now(zone);
    }

    /**
     * Obtains the current International Fixed local date from the specified clock.
     * <p>
     * This will query the specified clock to obtain the current date - today.
     * Using this method allows the use of an alternate clock for testing.
     * The alternate clock may be introduced using {@link Clock dependency injection}.
     *
     * @param clock the clock to use, not null
     * @return the current International Fixed local date, not null
     * @throws DateTimeException if unable to create the date
     */
    @Override  // override with covariant return type
    public InternationalFixedDate dateNow(final Clock clock) {
        return InternationalFixedDate.now(clock);
    }

    //-------------------------------------------------------------------------
    /**
     * Obtains a International Fixed local date from another date-time object.
     *
     * @param temporal the date-time object to convert, not null
     * @return the International Fixed local date, not null
     * @throws DateTimeException if unable to create the date
     */
    @Override
    public InternationalFixedDate date(final TemporalAccessor temporal) {
        return InternationalFixedDate.from(temporal);
    }

    //-----------------------------------------------------------------------
    /**
     * Checks if the specified year is a leap year.
     * <p>
     * A leap-year is a year of a longer length than normal.
     * The exact meaning is determined by the chronology according to the following constraints.
     * <ul>
     * <li>a leap-year must imply a year-length longer than a non leap-year.
     * <li>a chronology that does not support the concept of a year must return false.
     * </ul>
     *
     * @param year the proleptic-year to check, not validated for range
     * @return true if the year is a leap year
     */
    @Override
    public boolean isLeapYear(final long year) {
        return ((year & 3) == 0) && ((year % 100) != 0 || (year % 400) == 0);
    }

    //-----------------------------------------------------------------------
    /**
     * Creates the chronology era object from the numeric value.
     * <p>
     * The era is, conceptually, the largest division of the time-line.
     * Most calendar systems have a single epoch dividing the time-line into two eras.
     * However, some have multiple eras, such as one for the reign of each leader.
     * The exact meaning is determined by the chronology according to the following constraints.
     * <p>
     * The era in use at 1970-01-01 must have the value 1.
     * Later eras must have sequentially higher values.
     * Earlier eras must have sequentially lower values.
     * Each chronology must refer to an enum or similar singleton to provide the era values.
     * <p>
     * This method returns the singleton era of the correct type for the specified era value.
     *
     * @param eraValue the era value
     * @return the calendar system era, not null
     * @throws DateTimeException if unable to create the era
     */
    @Override
    public InternationalFixedEra eraOf(final int eraValue) {
        return InternationalFixedEra.of(eraValue);
    }

    /**
     * Gets the list of eras for the chronology.
     * <p>
     * Most calendar systems have an era, within which the year has meaning.
     * If the calendar system does not support the concept of eras, an empty
     * list must be returned.
     *
     * @return the list of eras for the chronology, may be immutable, not null
     */
    @Override
    public List<Era> eras() {
        return Arrays.<Era>asList(InternationalFixedEra.values());
    }

    //-----------------------------------------------------------------------
    /**
     * {@inheritDoc}
     */
    @Override
    public ValueRange range(final ChronoField field) {
        switch (field) {
            case ALIGNED_DAY_OF_WEEK_IN_YEAR:
                return ALIGNED_DAY_OF_WEEK_RANGE;
            case ALIGNED_DAY_OF_WEEK_IN_MONTH:
            case DAY_OF_WEEK:
                return DAY_OF_WEEK_RANGE;
            case ALIGNED_WEEK_OF_MONTH:
                return WEEK_OF_MONTH_RANGE;
            case ALIGNED_WEEK_OF_YEAR:
                return WEEK_OF_YEAR_RANGE;
            case DAY_OF_MONTH:
                return DAY_OF_MONTH_RANGE;
            case DAY_OF_YEAR:
                return DAY_OF_YEAR_RANGE;
            case EPOCH_DAY:
                return EPOCH_DAY_RANGE;
            case ERA:
                return ERA_RANGE;
            case MONTH_OF_YEAR:
                return MONTH_OF_YEAR_RANGE;
            case PROLEPTIC_MONTH:
                return PROLEPTIC_MONTH_RANGE;
            case YEAR_OF_ERA:
            case YEAR:
                return YEAR_RANGE;
            default:
                return field.range();
        }
    }

    /**
     * {@inheritdoc}
     */
    @Override
    public int prolepticYear(final Era era, final int yearOfEra) {
        if (!(era instanceof InternationalFixedEra)) {
            throw new ClassCastException("Invalid era: " + era);
        }

        if (yearOfEra < 1) {
            throw new DateTimeException("Invalid year of era: " + yearOfEra);
        }

        return yearOfEra;
    }

    /**
     * Get the count of leap years since International fixed year 1.
     * <p/>
     *
     * @param prolepticYear The year.
     * @return The number of leap years since International fixed year 1.
     */
    public static long getLeapYearsBefore(final long prolepticYear) {
        long yearBefore = prolepticYear - 1;

        return (yearBefore / 4) - (yearBefore / 100) + (yearBefore / 400);
    }
}<|MERGE_RESOLUTION|>--- conflicted
+++ resolved
@@ -84,12 +84,7 @@
     /**
      * Serialization version UID.
      */
-<<<<<<< HEAD
-    private static final long serialVersionUID = -199871091397669007L;
-
-=======
     private static final long serialVersionUID = -8252657100538813526L;
->>>>>>> fbeb074e
     /**
      * Standard 7-day week.
      */
@@ -135,16 +130,11 @@
     /**
      * Range of year.
      */
-<<<<<<< HEAD
-    private static final ValueRange YEAR_RANGE = ValueRange.of (1, 999_999);
-
-=======
     static final ValueRange YEAR_RANGE = ValueRange.of(1, 1_000_000L);
     /**
      * Epoch day range.
      */
     static final ValueRange EPOCH_DAY_RANGE = ValueRange.of(-DAYS_0000_TO_1970, 1_000_000L * DAYS_IN_YEAR + getLeapYearsBefore(1_000_000L) - DAYS_0000_TO_1970);
->>>>>>> fbeb074e
     /**
      * Range of proleptic month.
      */
@@ -234,102 +224,6 @@
         return "ifc";
     }
 
-<<<<<<< HEAD
-    /**
-     * Checks if the specified year is a leap year.
-     * <p>
-     * A leap-year is a year of a longer length than normal.
-     * The exact meaning is determined by the chronology according to the following constraints.
-     * <ul>
-     * <li>a leap-year must imply a year-length longer than a non leap-year.
-     * <li>a chronology that does not support the concept of a year must return false.
-     * </ul>
-     *
-     * @param year the proleptic-year to check, not validated for range
-     * @return true if the year is a leap year
-     */
-    @Override
-    public boolean isLeapYear (final long year) {
-        return ((year & 3) == 0) && ((year % 100) != 0 || (year % 400) == 0);
-    }
-
-    /**
-     * Calculates the proleptic-year given the era and year-of-era.
-     * <p>
-     * The International Fixed calendar only knows common era years, thus negative years are invalid.
-     * <p>
-     * If the chronology makes active use of eras, such as {@code JapaneseChronology}
-     * then the year-of-era will be validated against the era.
-     * For other chronologies, validation is optional.
-     *
-     * @param era       the era of the correct type for the chronology, not null
-     * @param yearOfEra the chronology year-of-era
-     * @return the proleptic-year
-     * @throws DateTimeException  if unable to convert to a proleptic-year,
-     *                            such as if the year is invalid for the era
-     * @throws ClassCastException if the {@code era} is not of the correct type for the chronology
-     */
-    @Override
-    public int prolepticYear (final Era era, final int yearOfEra) {
-        if (!(era instanceof InternationalFixedEra)) {
-            throw new ClassCastException ("Era must be InternationalFixedEra");
-        }
-
-        if (1 > yearOfEra) {
-            throw new DateTimeException ("Year of era MUST not be negative!");
-        }
-
-        return yearOfEra;
-    }
-
-    /**
-     * Gets the range of valid values for the specified field.
-     * <p>
-     * All fields can be expressed as a {@code long} integer.
-     * This method returns an object that describes the valid range for that value.
-     * <p>
-     * Note that the result only describes the minimum and maximum valid values
-     * and it is important not to read too much into them. For example, there
-     * could be values within the range that are invalid for the field.
-     * <p>
-     * This method will return a result whether or not the chronology supports the field.
-     *
-     * @param field the field to get the range for, not null
-     * @return the range of valid values for the field, not null
-     * @throws DateTimeException if the range for the field cannot be obtained
-     */
-    @Override
-    public ValueRange range (final ChronoField field) {
-        switch (field) {
-            case PROLEPTIC_MONTH:
-                return PROLEPTIC_MONTH_RANGE;
-            case YEAR_OF_ERA:
-                return YEAR_RANGE;
-            case YEAR:
-                return YEAR_RANGE;
-            case DAY_OF_MONTH:
-                return DAY_OF_MONTH_RANGE;
-            case DAY_OF_YEAR:
-                return DAY_OF_YEAR_RANGE;
-            case MONTH_OF_YEAR:
-                return MONTH_OF_YEAR_RANGE;
-            default:
-                return field.range ();
-        }
-    }
-
-    /**
-     * Resolve singleton.
-     *
-     * @return the singleton instance, not null
-     */
-    @SuppressWarnings ("static-method")
-    private Object readResolve () {
-        return INSTANCE;
-    }
-
-=======
->>>>>>> fbeb074e
     //-----------------------------------------------------------------------
     /**
      * Obtains a local date in International Fixed calendar system from the
